mod manifest;
mod wix_burn_stub;

use std::{collections::HashMap, io, io::Cursor};

use cab::Cabinet;
use camino::Utf8PathBuf;
use manifest::{BurnManifest, Package, VariableType, install_condition::Value};
use quick_xml::de::from_str;
use thiserror::Error;
use tracing::debug;
use winget_types::installer::{
    AppsAndFeaturesEntries, AppsAndFeaturesEntry, Architecture, InstallationMetadata, Installer,
    InstallerType, Scope,
};
use wix_burn_stub::WixBurnStub;
use yara_x::mods::{
    PE,
    pe::{Machine, Resource, ResourceType, Section},
};
use zerocopy::TryFromBytes;

use super::msi::Msi;
use crate::traits::FromMachine;

#[derive(Error, Debug)]
pub enum BurnError {
    #[error("File is not a Burn installer")]
    NotBurnFile,
    #[error(transparent)]
    ManifestDeserialization(#[from] quick_xml::DeError),
    #[error(transparent)]
    Io(#[from] io::Error),
}

pub struct Burn {
    pub installer: Installer,
}

impl Burn {
    pub fn new(data: &[u8], pe: &PE) -> Result<Self, BurnError> {
        if let Some(stub) = Self::get_wixburn_section(pe).and_then(|section| {
            let offset = section.raw_data_offset() as usize;
            data.get(offset..offset + size_of::<WixBurnStub>())
                .and_then(|section_bytes| WixBurnStub::try_ref_from_bytes(section_bytes).ok())
        }) {
            debug!(?stub);

            // UX container (contains installation logic, bundle manifest, layout, and bootstrapper exe)
            let ux_cabinet = &data[stub.ux_container_slice_range()];
            let mut ux_cabinet = Cabinet::new(Cursor::new(ux_cabinet))?;

            // The Burn manifest is always file "0"
            let manifest = io::read_to_string(ux_cabinet.read_file("0")?)?;
            debug!(manifest);
            let manifest = from_str::<BurnManifest>(&manifest)?;
            debug!("{manifest:#?}");

            let mut apps_and_features_entries = AppsAndFeaturesEntries::from(
                AppsAndFeaturesEntry::builder()
                    .display_name(manifest.registration.arp.display_name)
                    .maybe_publisher(manifest.registration.arp.publisher)
                    .display_version(manifest.registration.arp.display_version)
                    .product_code(manifest.registration.id)
                    .maybe_upgrade_code(manifest.related_bundles.first().map(|bundle| bundle.code))
                    .installer_type(InstallerType::Burn)
                    .build(),
            );

            let variables = manifest
                .variables
                .iter()
                .filter_map(|variable| {
                    let value = match variable.r#type {
                        VariableType::Numeric => {
                            Value::Int(variable.resolved_value()?.parse().ok()?)
                        }
                        VariableType::String => Value::Str(variable.resolved_value()?),
                        _ => return None,
                    };

                    Some((variable.id, value))
                })
                .chain([
                    ("VersionNT64", Value::Bool(true)),
                    ("NativeMachine", Value::Int(Machine::MACHINE_AMD64 as u32)),
                ])
                .collect::<HashMap<_, _>>();

            for msi_package in manifest
                .chain
                .packages
                .into_iter()
                .filter_map(Package::try_into_msi)
                .filter(|msi_package| {
                    // Even though it's still written to the registry, an `ARPSYSTEMCOMPONENT` value
                    // of 1 prevents the application from being displayed in the Add or Remove
                    // Programs list of Control Panel
                    // https://learn.microsoft.com/windows/win32/msi/arpsystemcomponent
                    !msi_package.is_arp_system_component()
                })
                .filter(|msi_package| msi_package.evaluate_install_condition(&variables))
            {
                apps_and_features_entries.push(
<<<<<<< HEAD
                    AppsAndFeaturesEntry::new()
                        .with_display_name::<_, &str>(
                            msi_package.provides.iter().find_map(|p| p.display_name),
                        )
                        .with_publisher::<_, &str>(manifest.registration.arp.publisher)
                        .with_display_version(msi_package.version)
                        .with_product_code(msi_package.product_code)
                        .with_upgrade_code::<_, &str>(msi_package.upgrade_code)
                        .with_installer_type::<_, InstallerType>(
=======
                    AppsAndFeaturesEntry::builder()
                        .maybe_display_name(msi_package.provides.display_name)
                        .maybe_publisher(manifest.registration.arp.publisher)
                        .display_version(msi_package.version)
                        .product_code(msi_package.product_code)
                        .maybe_upgrade_code(msi_package.upgrade_code)
                        .installer_type(
>>>>>>> fafbe252
                            if manifest.payloads.iter().any(|payload| {
                                payload.id == msi_package.base.id()
                                    && payload
                                        .container
                                        .is_some_and(|container| container.starts_with("Wix"))
                            }) {
                                InstallerType::Wix
                            } else {
                                InstallerType::Msi
                            },
                        )
                        .build(),
                );
            }

            Ok(Self {
                installer: Installer {
                    architecture: if manifest.win_64 {
                        Architecture::X64
                    } else {
                        Architecture::from_machine(pe.machine())
                    },
                    r#type: Some(InstallerType::Burn),
                    scope: manifest
                        .registration
                        .per_machine
                        .then_some(Scope::Machine)
                        .or(Some(Scope::User)),
                    apps_and_features_entries,
                    installation_metadata: manifest
                        .variables
                        .iter()
                        .find_map(|variable| {
                            (variable.id == "InstallFolder").then(|| variable.resolved_value())?
                        })
                        .filter(|value| !value.contains(['[', ']']))
                        .map(|install_folder| InstallationMetadata {
                            default_install_location: Some(Utf8PathBuf::from(&install_folder)),
                            ..InstallationMetadata::default()
                        })
                        .unwrap_or_default(),
                    ..Installer::default()
                },
            })
        } else if let Some(msi_resource) = Self::get_msi_resource(pe) {
            // Installers built with the Java Development Kit embed an MSI resource
            let offset = msi_resource.offset() as usize;
            let data = &data[offset..offset + msi_resource.length() as usize];
            Ok(Self {
                installer: Installer {
                    r#type: Some(InstallerType::Burn),
                    ..Msi::new(Cursor::new(data))?.installer
                },
            })
        } else {
            Err(BurnError::NotBurnFile)
        }
    }

    fn get_wixburn_section(pe: &PE) -> Option<&Section> {
        const WIXBURN_HEADER: &[u8] = b".wixburn";

        pe.sections
            .iter()
            .find(|section| section.name() == WIXBURN_HEADER)
    }

    fn get_msi_resource(pe: &PE) -> Option<&Resource> {
        const MSI: &[u8] = b"M\0S\0I\0";

        pe.resources
            .iter()
            .filter(|resource| resource.type_() == ResourceType::RESOURCE_TYPE_RCDATA)
            .find(|resource| resource.name_string() == MSI)
    }
}<|MERGE_RESOLUTION|>--- conflicted
+++ resolved
@@ -102,25 +102,13 @@
                 .filter(|msi_package| msi_package.evaluate_install_condition(&variables))
             {
                 apps_and_features_entries.push(
-<<<<<<< HEAD
-                    AppsAndFeaturesEntry::new()
-                        .with_display_name::<_, &str>(
-                            msi_package.provides.iter().find_map(|p| p.display_name),
-                        )
-                        .with_publisher::<_, &str>(manifest.registration.arp.publisher)
-                        .with_display_version(msi_package.version)
-                        .with_product_code(msi_package.product_code)
-                        .with_upgrade_code::<_, &str>(msi_package.upgrade_code)
-                        .with_installer_type::<_, InstallerType>(
-=======
                     AppsAndFeaturesEntry::builder()
-                        .maybe_display_name(msi_package.provides.display_name)
+                        .maybe_display_name(msi_package.provides.iter().find_map(|p| p.display_name))
                         .maybe_publisher(manifest.registration.arp.publisher)
                         .display_version(msi_package.version)
                         .product_code(msi_package.product_code)
                         .maybe_upgrade_code(msi_package.upgrade_code)
                         .installer_type(
->>>>>>> fafbe252
                             if manifest.payloads.iter().any(|payload| {
                                 payload.id == msi_package.base.id()
                                     && payload
