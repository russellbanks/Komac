[versions]
buildconfig = "3.1.0"
clikt = "4.0.0.213-SNAPSHOT"
coroutines = "1.6.4"
detekt = "main-SNAPSHOT"
github-api = "1.314"
jline = "3.23.0"
jna = "5.13.0"
jpackage = "1.5.2"
jsoup = "1.15.4"
kaml = "0.53.0"
kotest = "5.6.1"
kotest-extensions-ktor = "2.0.0"
kotlin = "1.8.20"
kotlinx-serialization = "1.5.0"
<<<<<<< HEAD
ktor = "2.2.4"
=======
ksp = "1.8.20-1.0.11"
ktor = "2.3.0"
>>>>>>> 0fbf3f5d
mockk = "1.13.5"
mordant = "2.0.0-beta13"
okio = "3.3.0"
shadow = "8.1.1"
skrapeit = "1.2.2"
slf4j = "2.0.7"

[libraries]
clikt = { module = "com.github.ajalt.clikt:clikt", version.ref = "clikt" }

coroutines-core = { module = "org.jetbrains.kotlinx:kotlinx-coroutines-core", version.ref = "coroutines" }

detekt-formatting = { module = "io.gitlab.arturbosch.detekt:detekt-formatting", version.ref = "detekt" }

github-api = { module = "org.kohsuke:github-api", version.ref = "github-api" }

jline-terminal = { module = "org.jline:jline-terminal", version.ref = "jline" }
jline-terminal-jna = { module = "org.jline:jline-terminal-jna", version.ref = "jline" }

jna = { module = "net.java.dev.jna:jna", version.ref = "jna" }
jna-platform = { module = "net.java.dev.jna:jna-platform", version.ref = "jna" }

jsoup = { module = "org.jsoup:jsoup", version.ref = "jsoup" }

kaml = { module = "com.charleskorn.kaml:kaml", version.ref = "kaml" }

kotest-junit5 = { module = "io.kotest:kotest-runner-junit5", version.ref = "kotest" }
kotest-assertions-core = { module = "io.kotest:kotest-assertions-core", version.ref = "kotest" }
kotest-framework-datatest = { module = "io.kotest:kotest-framework-datatest", version.ref = "kotest" }
kotest-extensions-assertions-ktor = { module = "io.kotest.extensions:kotest-assertions-ktor", version.ref = "kotest-extensions-ktor" }

kotlinx-serialization-json = { module = "org.jetbrains.kotlinx:kotlinx-serialization-json", version.ref = "kotlinx-serialization" }

ktor-client-core = { module = "io.ktor:ktor-client-core", version.ref = "ktor" }
ktor-client-java = { module = "io.ktor:ktor-client-java", version.ref = "ktor" }
ktor-client-mock = { module = "io.ktor:ktor-client-mock", version.ref = "ktor" }

mockk = { module = "io.mockk:mockk", version.ref = "mockk" }

mordant = { module = "com.github.ajalt.mordant:mordant", version.ref = "mordant" }

okio = { module = "com.squareup.okio:okio", version.ref = "okio" }
okio-fakefilesystem = { module = "com.squareup.okio:okio-fakefilesystem", version.ref = "okio" }

skrapeit-htmlparser = { module = "it.skrape:skrapeit-html-parser", version.ref = "skrapeit" }

slf4j-nop = { module = "org.slf4j:slf4j-nop", version.ref = "slf4j" }

[plugins]
buildconfig = { id = "com.github.gmazzo.buildconfig", version.ref = "buildconfig" }
detekt = { id = "io.gitlab.arturbosch.detekt", version.ref = "detekt" }
jpackage = { id = "org.panteleyev.jpackageplugin", version.ref = "jpackage" }
kotlin = { id = "org.jetbrains.kotlin.jvm", version.ref = "kotlin" }
kotlin-serialization = { id = "org.jetbrains.kotlin.plugin.serialization", version.ref = "kotlin" }
shadow = { id = "com.github.johnrengelman.shadow", version.ref = "shadow" }<|MERGE_RESOLUTION|>--- conflicted
+++ resolved
@@ -13,12 +13,7 @@
 kotest-extensions-ktor = "2.0.0"
 kotlin = "1.8.20"
 kotlinx-serialization = "1.5.0"
-<<<<<<< HEAD
-ktor = "2.2.4"
-=======
-ksp = "1.8.20-1.0.11"
 ktor = "2.3.0"
->>>>>>> 0fbf3f5d
 mockk = "1.13.5"
 mordant = "2.0.0-beta13"
 okio = "3.3.0"
